--- conflicted
+++ resolved
@@ -48,12 +48,9 @@
 #[derive(Debug, Serialize, Deserialize, Default)]
 pub struct Settings {
     pub upload_confirmed: bool,
-<<<<<<< HEAD
     pub engines: Option<EngineSettings>,
     pub storage: Option<StorageSettings>,
-=======
     pub onboarding_complete: bool,
->>>>>>> 1f9488b8
 }
 
 impl Settings {
@@ -136,7 +133,6 @@
 }
 
 #[tauri::command]
-<<<<<<< HEAD
 pub fn get_settings(app: AppHandle) -> Settings {
     Settings::load(&app)
 }
@@ -220,10 +216,11 @@
 pub fn select_directory() -> Result<String, String> {
     // Note: This function will be replaced by using dialog plugin from the frontend
     Err("Use dialog plugin from frontend".into())
-=======
+}
+
+#[tauri::command]
 pub fn set_onboarding_complete(app: AppHandle, confirmed: bool) -> Result<(), String> {
     let mut settings = Settings::load(&app);
     settings.onboarding_complete = confirmed;
     settings.save(&app)
->>>>>>> 1f9488b8
 }