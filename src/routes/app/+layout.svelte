--- conflicted
+++ resolved
@@ -1,145 +1,3 @@
-<<<<<<< HEAD
-<script lang="ts">
-  import { confirm } from '@tauri-apps/plugin-dialog';
-  import InitToolsFailedModal from '$lib/components/modals/InitToolsFailedModal.svelte';
-  import ToastContainer from '$lib/components/toast/ToastContainer.svelte';
-  import { listen, type UnlistenFn } from '@tauri-apps/api/event';
-  import Sidebar from '$lib/components/Sidebar.svelte';
-  import '../../app.css';
-  import { checkForUpdate, toolsInitState, updateApp } from '$lib/utils';
-  import Button from '$lib/components/form/Button.svelte';
-  import { platform } from '@tauri-apps/plugin-os';
-  import { onMount, onDestroy } from 'svelte';
-  import { invoke } from '@tauri-apps/api/core';
-
-  let { children } = $props();
-
-  let canceled = $state(false);
-  let timer: number | undefined;
-  let unlistenInitErrors: UnlistenFn | null = null;
-  let initErrors: string[] = $state([]);
-  let showInitToolsError = $state(false);
-
-  async function checkToolsStatus() {
-    try {
-      const status = await invoke<{
-        ffmpeg: boolean;
-        ffprobe: boolean;
-        dump_tree: boolean;
-        pipeline: boolean;
-      }>('check_tools');
-
-      // Calculate percentage of initialized tools
-      const totalTools = 4; // ffmpeg, ffprobe, dump_tree, pipeline
-      const initializedTools = Object.values(status).filter(Boolean).length;
-      const progress = Math.round((initializedTools / totalTools) * 100);
-
-      $toolsInitState.progress = progress || 5;
-
-      // If all tools are initialized, stop checking
-      if (initializedTools === totalTools) {
-        console.log('All tools initialized');
-
-        // Hide the progress bar after a short delay
-        setTimeout(() => {
-          $toolsInitState.initializing = false;
-        }, 500);
-
-        // Clear the interval if it's still active
-        if (timer) {
-          clearInterval(timer);
-          timer = undefined;
-        }
-
-        return true;
-      } else {
-        $toolsInitState.initializing = true;
-      }
-
-      return false;
-    } catch (error) {
-      console.error('Failed to check tools status:', error);
-      return false;
-    }
-  }
-
-  onMount(async () => {
-    // Initialize ffmpeg, ffprobe, dump-tree, and pipeline
-    unlistenInitErrors = await listen(
-      'init_tools_errors',
-      async (event: { event: string; id: number; payload: { errors: string[] } }) => {
-        initErrors = event.payload.errors;
-        showInitToolsError = true;
-        await confirm('Initializing tools failed', { cancelLabel: 'Ignore', okLabel: 'Blow up!' });
-      }
-    );
-
-    // Start the tools initialization process
-    invoke('init_tools');
-    // Check tools status immediately
-    checkToolsStatus();
-
-    // Set up interval to check tools status every 2 seconds
-    timer = setInterval(checkToolsStatus, 2000);
-  });
-
-  onDestroy(() => {
-    unlistenInitErrors?.();
-    // Clean up timer if component is destroyed
-    if (timer) {
-      clearInterval(timer);
-    }
-  });
-
-  // Detect platform (windows or darwin for Mac)
-  const currentPlatform = platform();
-  const bgClass = currentPlatform === 'macos' ? 'bg-primary-600/50' : 'bg-primary-500';
-</script>
-
-<div class="h-screen flex {bgClass} overflow-hidden">
-  <Sidebar />
-  <div class="flex-1 p-2">
-    <div class="h-full overflow-hidden bg-gray-50 border border-gray-500 rounded-md">
-      <div class="h-full w-full overflow-auto">
-        {@render children()}
-      </div>
-    </div>
-  </div>
-</div>
-
-{#await checkForUpdate() then update}
-  {#if update && !canceled}
-    <div class="fixed inset-0 z-50 flex items-center justify-center bg-black/50">
-      <div class="bg-white rounded-lg shadow-lg p-6 max-w-md w-full">
-        <h2 class="text-xl font-semibold mb-4">New Update!</h2>
-        <p class="text-gray-700 mb-6">
-          A new version of Omniminds Desktop is available. Please update to get the latest updates, bugs fixes and new features
-
-        </p>
-        <div class="flex justify-end gap-3">
-          <Button variant="secondary" onclick={() => (canceled = true)}>Ignore</Button>
-          <Button variant="primary" onclick={() => updateApp(update)}>Update</Button>
-        </div>
-      </div>
-    </div>
-  {/if}
-{/await}
-
-<InitToolsFailedModal
-  errors={initErrors}
-  retry={async () => {
-    invoke('init_tools');
-  }}
-  bind:open={showInitToolsError} />
-
-<ToastContainer />
-
-<style>
-  :global(html, body) {
-    background: transparent;
-  }
-</style>
-=======
 <script lang="ts">
   import { confirm } from '@tauri-apps/plugin-dialog';
   import InitToolsFailedModal from '$lib/components/modals/InitToolsFailedModal.svelte';
@@ -256,8 +114,8 @@
       <div class="bg-white rounded-lg shadow-lg p-6 max-w-md w-full">
         <h2 class="text-xl font-semibold mb-4">New Update!</h2>
         <p class="text-gray-700 mb-6">
-          A new version of Omniminds Desktop is available. Please update for new features, bug
-          fixes, and other goodness.
+          A new version of Omniminds Desktop is available. Please update to get the latest updates, bugs fixes and new features
+
         </p>
         <div class="flex justify-end gap-3">
           <Button variant="secondary" onclick={() => (canceled = true)}>Ignore</Button>
@@ -281,5 +139,4 @@
   :global(html, body) {
     background: transparent;
   }
-</style>
->>>>>>> 542642c5
+</style>